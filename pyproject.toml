[build-system]
requires = ["hatchling"]
build-backend = "hatchling.build"

[project]
<<<<<<< HEAD
name = "snake-game"
version = "0.1.0"
description = "Classic Snake Game"
authors = [
    {name = "Khaldoon Sinjab", email = "sinjab@gmail.com"}
]
readme = "README.md"
requires-python = ">=3.8"
dependencies = [
    "pygame >=2.5.2,<3.0.0"
]

[build-system]
requires = ["poetry-core>=1.0.0"]
build-backend = "poetry.core.masonry.api"
=======
name = "yt-ts-extract"
version = "1.0.0"
description = "Extract transcripts from YouTube videos with multi-language support and various output formats"
readme = "README.md"
license = {file = "LICENSE"}
authors = [
    {name = "Your Name", email = "your.email@example.com"},
]
classifiers = [
    "Development Status :: 5 - Production/Stable",
    "Intended Audience :: Developers",
    "Intended Audience :: End Users/Desktop",
    "License :: OSI Approved :: MIT License",
    "Operating System :: OS Independent",
    "Programming Language :: Python :: 3",
    "Programming Language :: Python :: 3.8",
    "Programming Language :: Python :: 3.9",
    "Programming Language :: Python :: 3.10",
    "Programming Language :: Python :: 3.11",
    "Programming Language :: Python :: 3.12",
    "Topic :: Internet :: WWW/HTTP",
    "Topic :: Multimedia :: Video",
    "Topic :: Software Development :: Libraries :: Python Modules",
    "Topic :: Text Processing",
]
keywords = [
    "youtube", "transcript", "subtitles", "captions", "video", 
    "extract", "srt", "multilanguage", "cli", "automation"
]
requires-python = ">=3.8"
dependencies = [
    "requests>=2.31.0",
]

[project.optional-dependencies]
dev = [
    "pytest>=7.0.0",
    "black>=22.0.0",
    "isort>=5.0.0",
    "build>=0.10.0",
    "twine>=4.0.0",
]

[project.urls]
Homepage = "https://github.com/sinjab/yt-ts-extract"
Documentation = "https://github.com/sinjab/yt-ts-extract#readme"
Repository = "https://github.com/sinjab/yt-ts-extract"
Issues = "https://github.com/sinjab/yt-ts-extract/issues"

[project.scripts]
yt-transcript = "yt_ts_extract.cli:main"

[tool.black]
line-length = 88
target-version = ['py38']

[tool.isort]
profile = "black"
line_length = 88

[tool.hatch.build.targets.wheel]
packages = ["yt_ts_extract"]

# Test/coverage config
[tool.pytest.ini_options]
addopts = "-q --cov=yt_ts_extract --cov-report=term-missing"
markers = [
  "e2e: end-to-end tests that hit real network APIs (YouTube)",
]

[tool.coverage.run]
source = ["yt_ts_extract"]
omit = [
  "yt_ts_extract/examples/*",
]

[tool.coverage.report]
exclude_lines = [
  "if __name__ == \"__main__\":",
]

[dependency-groups]
dev = [
    "black>=24.8.0",
    "build>=1.2.2.post1",
    "isort>=5.13.2",
    "pytest>=8.3.5",
    "pytest-cov>=5.0.0",
    "twine>=6.1.0",
]
>>>>>>> 93f9205a
<|MERGE_RESOLUTION|>--- conflicted
+++ resolved
@@ -3,30 +3,13 @@
 build-backend = "hatchling.build"
 
 [project]
-<<<<<<< HEAD
-name = "snake-game"
-version = "0.1.0"
-description = "Classic Snake Game"
-authors = [
-    {name = "Khaldoon Sinjab", email = "sinjab@gmail.com"}
-]
-readme = "README.md"
-requires-python = ">=3.8"
-dependencies = [
-    "pygame >=2.5.2,<3.0.0"
-]
-
-[build-system]
-requires = ["poetry-core>=1.0.0"]
-build-backend = "poetry.core.masonry.api"
-=======
 name = "yt-ts-extract"
 version = "1.0.0"
 description = "Extract transcripts from YouTube videos with multi-language support and various output formats"
 readme = "README.md"
 license = {file = "LICENSE"}
 authors = [
-    {name = "Your Name", email = "your.email@example.com"},
+    {name = "Khaldoon Sinjab", email = "sinjab@gmail.com"},
 ]
 classifiers = [
     "Development Status :: 5 - Production/Stable",
@@ -44,8 +27,7 @@
     "Topic :: Multimedia :: Video",
     "Topic :: Software Development :: Libraries :: Python Modules",
     "Topic :: Text Processing",
-]
-keywords = [
+]keywords = [
     "youtube", "transcript", "subtitles", "captions", "video", 
     "extract", "srt", "multilanguage", "cli", "automation"
 ]
@@ -109,5 +91,4 @@
     "pytest>=8.3.5",
     "pytest-cov>=5.0.0",
     "twine>=6.1.0",
-]
->>>>>>> 93f9205a
+]